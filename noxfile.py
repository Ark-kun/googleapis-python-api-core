# Copyright 2016 Google LLC
#
# Licensed under the Apache License, Version 2.0 (the "License");
# you may not use this file except in compliance with the License.
# You may obtain a copy of the License at
#
#     http://www.apache.org/licenses/LICENSE-2.0
#
# Unless required by applicable law or agreed to in writing, software
# distributed under the License is distributed on an "AS IS" BASIS,
# WITHOUT WARRANTIES OR CONDITIONS OF ANY KIND, either express or implied.
# See the License for the specific language governing permissions and
# limitations under the License.

from __future__ import absolute_import
import os
import pathlib
import pytest
import re
import shutil

# https://github.com/google/importlab/issues/25
import nox  # pytype: disable=import-error


BLACK_VERSION = "black==22.3.0"
BLACK_PATHS = ["docs", "google", "tests", "noxfile.py", "setup.py"]
# Black and flake8 clash on the syntax for ignoring flake8's F401 in this file.
BLACK_EXCLUDES = ["--exclude", "^/google/api_core/operations_v1/__init__.py"]

PYTHON_VERSIONS = ["3.7", "3.8", "3.9", "3.10", "3.11", "3.12"]

DEFAULT_PYTHON_VERSION = "3.10"
CURRENT_DIRECTORY = pathlib.Path(__file__).parent.absolute()

# 'docfx' is excluded since it only needs to run in 'docs-presubmit'
nox.options.sessions = [
    "unit",
    "unit_grpc_gcp",
    "unit_wo_grpc",
    "cover",
    "pytype",
    "mypy",
    "lint",
    "lint_setup_py",
    "blacken",
    "docs",
]


@nox.session(python=DEFAULT_PYTHON_VERSION)
def lint(session):
    """Run linters.

    Returns a failure if the linters find linting errors or sufficiently
    serious code quality issues.
    """
    session.install("flake8", BLACK_VERSION)
    session.install(".")
    session.run(
        "black",
        "--check",
        *BLACK_EXCLUDES,
        *BLACK_PATHS,
    )
    session.run("flake8", "google", "tests")


@nox.session(python=DEFAULT_PYTHON_VERSION)
def blacken(session):
    """Run black.

    Format code to uniform standard.
    """
    session.install(BLACK_VERSION)
    session.run("black", *BLACK_EXCLUDES, *BLACK_PATHS)


def install_prerelease_dependencies(session, constraints_path):
    with open(constraints_path, encoding="utf-8") as constraints_file:
        constraints_text = constraints_file.read()
        # Ignore leading whitespace and comment lines.
        constraints_deps = [
            match.group(1)
            for match in re.finditer(
                r"^\s*(\S+)(?===\S+)", constraints_text, flags=re.MULTILINE
            )
        ]
        session.install(*constraints_deps)
        prerel_deps = [
            "google-auth",
            "googleapis-common-protos",
            "grpcio",
            "grpcio-status",
            "proto-plus",
            "protobuf",
        ]

        for dep in prerel_deps:
            session.install("--pre", "--no-deps", "--upgrade", dep)

        # Remaining dependencies
        other_deps = [
            "requests",
        ]
        session.install(*other_deps)


def default(session, install_grpc=True, prerelease=False):
    """Default unit test session.

    This is intended to be run **without** an interpreter set, so
    that the current ``python`` (on the ``PATH``) or the version of
    Python corresponding to the ``nox`` binary the ``PATH`` can
    run the tests.
    """
    if prerelease and not install_grpc:
        pytest.skip("The pre-release session cannot be run without grpc")

    session.install(
        "dataclasses",
        "mock",
        "pytest",
        "pytest-cov",
        "pytest-xdist",
    )

    constraints_dir = str(CURRENT_DIRECTORY / "testing")

    if prerelease:
        install_prerelease_dependencies(
            session, f"{constraints_dir}/constraints-{PYTHON_VERSIONS[0]}.txt"
        )
        # This *must* be the last install command to get the package from source.
        session.install("-e", ".", "--no-deps")
    else:
        if install_grpc:
            session.install(
                "-e",
                ".[grpc]",
                "-c",
                f"{constraints_dir}/constraints-{session.python}.txt",
            )
        else:
            session.install(
                "-e", ".", "-c", f"{constraints_dir}/constraints-{session.python}.txt"
            )

    # Print out package versions of dependencies
    session.run(
        "python", "-c", "import google.protobuf; print(google.protobuf.__version__)"
    )
    # Support for proto.version was added in v1.23.0
    # https://github.com/googleapis/proto-plus-python/releases/tag/v1.23.0
    session.run(
        "python",
        "-c",
        """import proto; hasattr(proto, "version") and print(proto.version.__version__)""",
    )
    if install_grpc:
        session.run("python", "-c", "import grpc; print(grpc.__version__)")
    session.run("python", "-c", "import google.auth; print(google.auth.__version__)")

    pytest_args = [
        "python",
        "-m",
        "pytest",
        *(
            # Helpful for running a single test or testfile.
            session.posargs
            or [
                "--quiet",
                "--cov=google.api_core",
                "--cov=tests.unit",
                "--cov-append",
                "--cov-config=.coveragerc",
                "--cov-report=",
                "--cov-fail-under=0",
                # Running individual tests with parallelism enabled is usually not helpful.
                "-n=auto",
                os.path.join("tests", "unit"),
            ]
        ),
    ]

    session.install("asyncmock", "pytest-asyncio")

    # Having positional arguments means the user wants to run specific tests.
    # Best not to add additional tests to that list.
    if not session.posargs:
        pytest_args.append("--cov=tests.asyncio")
        pytest_args.append(os.path.join("tests", "asyncio"))

    session.run(*pytest_args)


@nox.session(python=PYTHON_VERSIONS)
def unit(session):
    """Run the unit test suite."""
    default(session)


@nox.session(python=PYTHON_VERSIONS[-1])
def unit_prerelease(session):
    """Run the unit test suite."""
    default(session, prerelease=True)


@nox.session(python=PYTHON_VERSIONS)
def unit_grpc_gcp(session):
    """
    Run the unit test suite with grpcio-gcp installed.
    `grpcio-gcp` doesn't support protobuf 4+.
    Remove extra `grpcgcp` when protobuf 3.x is dropped.
    https://github.com/googleapis/python-api-core/issues/594
    """
    constraints_path = str(
        CURRENT_DIRECTORY / "testing" / f"constraints-{session.python}.txt"
    )
    # Install grpcio-gcp
    session.install("-e", ".[grpcgcp]", "-c", constraints_path)
    # Install protobuf < 4.0.0
    session.install("protobuf<4.0.0")

    default(session)


@nox.session(python=PYTHON_VERSIONS)
def unit_wo_grpc(session):
    """Run the unit test suite w/o grpcio installed"""
    default(session, install_grpc=False)


@nox.session(python=DEFAULT_PYTHON_VERSION)
def lint_setup_py(session):
    """Verify that setup.py is valid (including RST check)."""

    session.install("docutils", "Pygments")
    session.run("python", "setup.py", "check", "--restructuredtext", "--strict")


@nox.session(python=DEFAULT_PYTHON_VERSION)
def pytype(session):
    """Run type-checking."""
    session.install(".[grpc]", "pytype")
    session.run("pytype")


@nox.session(python=DEFAULT_PYTHON_VERSION)
def mypy(session):
    """Run type-checking."""
    session.install(".[grpc]", "mypy")
    session.install(
        "types-setuptools",
        "types-requests",
<<<<<<< HEAD
        "types-protobuf",
=======
        # TODO(https://github.com/googleapis/python-api-core/issues/642):
        # Use the latest version of types-protobuf.
        "types-protobuf<5",
>>>>>>> 07dfc93c
        "types-mock",
        "types-dataclasses",
    )
    session.run("mypy", "google", "tests")


@nox.session(python=DEFAULT_PYTHON_VERSION)
def cover(session):
    """Run the final coverage report.

    This outputs the coverage report aggregating coverage from the unit
    test runs (not system test runs), and then erases coverage data.
    """
    session.install("coverage", "pytest-cov")
    session.run("coverage", "report", "--show-missing", "--fail-under=100")
    session.run("coverage", "erase")


@nox.session(python="3.9")
def docs(session):
    """Build the docs for this library."""

    session.install("-e", ".[grpc]")
    session.install(
        # We need to pin to specific versions of the `sphinxcontrib-*` packages
        # which still support sphinx 4.x.
        # See https://github.com/googleapis/sphinx-docfx-yaml/issues/344
        # and https://github.com/googleapis/sphinx-docfx-yaml/issues/345.
        "sphinxcontrib-applehelp==1.0.4",
        "sphinxcontrib-devhelp==1.0.2",
        "sphinxcontrib-htmlhelp==2.0.1",
        "sphinxcontrib-qthelp==1.0.3",
        "sphinxcontrib-serializinghtml==1.1.5",
        "sphinx==4.5.0",
        "alabaster",
        "recommonmark",
    )

    shutil.rmtree(os.path.join("docs", "_build"), ignore_errors=True)
    session.run(
        "sphinx-build",
        "-W",  # warnings as errors
        "-T",  # show full traceback on exception
        "-N",  # no colors
        "-b",
        "html",
        "-d",
        os.path.join("docs", "_build", "doctrees", ""),
        os.path.join("docs", ""),
        os.path.join("docs", "_build", "html", ""),
    )


@nox.session(python="3.10")
def docfx(session):
    """Build the docfx yaml files for this library."""

    session.install("-e", ".")
    session.install(
        # We need to pin to specific versions of the `sphinxcontrib-*` packages
        # which still support sphinx 4.x.
        # See https://github.com/googleapis/sphinx-docfx-yaml/issues/344
        # and https://github.com/googleapis/sphinx-docfx-yaml/issues/345.
        "sphinxcontrib-applehelp==1.0.4",
        "sphinxcontrib-devhelp==1.0.2",
        "sphinxcontrib-htmlhelp==2.0.1",
        "sphinxcontrib-qthelp==1.0.3",
        "sphinxcontrib-serializinghtml==1.1.5",
        "gcp-sphinx-docfx-yaml",
        "alabaster",
        "recommonmark",
    )

    shutil.rmtree(os.path.join("docs", "_build"), ignore_errors=True)
    session.run(
        "sphinx-build",
        "-T",  # show full traceback on exception
        "-N",  # no colors
        "-D",
        (
            "extensions=sphinx.ext.autodoc,"
            "sphinx.ext.autosummary,"
            "docfx_yaml.extension,"
            "sphinx.ext.intersphinx,"
            "sphinx.ext.coverage,"
            "sphinx.ext.napoleon,"
            "sphinx.ext.todo,"
            "sphinx.ext.viewcode,"
            "recommonmark"
        ),
        "-b",
        "html",
        "-d",
        os.path.join("docs", "_build", "doctrees", ""),
        os.path.join("docs", ""),
        os.path.join("docs", "_build", "html", ""),
    )<|MERGE_RESOLUTION|>--- conflicted
+++ resolved
@@ -253,13 +253,9 @@
     session.install(
         "types-setuptools",
         "types-requests",
-<<<<<<< HEAD
-        "types-protobuf",
-=======
         # TODO(https://github.com/googleapis/python-api-core/issues/642):
         # Use the latest version of types-protobuf.
         "types-protobuf<5",
->>>>>>> 07dfc93c
         "types-mock",
         "types-dataclasses",
     )
