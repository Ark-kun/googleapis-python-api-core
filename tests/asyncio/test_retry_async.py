--- conflicted
+++ resolved
@@ -747,18 +747,11 @@
         with pytest.raises(StopAsyncIteration):
             await retryable.__anext__()
 
-<<<<<<< HEAD
-    @mock.patch("random.uniform", autospec=True, side_effect=lambda m, n: n)
-    @mock.patch("asyncio.sleep", autospec=True)
-    @pytest.mark.asyncio
-    async def test_yield_stream_after_deadline(self, sleep, uniform):
-=======
     @pytest.mark.parametrize("yield_method", ["__anext__", "asend"])
     @mock.patch("random.uniform", autospec=True, side_effect=lambda m, n: n)
     @mock.patch("asyncio.sleep", autospec=True)
     @pytest.mark.asyncio
     async def test_yield_stream_after_deadline(self, sleep, uniform, yield_method):
->>>>>>> 8349424e
         """
         By default, if the deadline is hit between yields, the generator will continue.
 
@@ -766,10 +759,7 @@
         each yield.
         """
         import time
-<<<<<<< HEAD
-=======
         import functools
->>>>>>> 8349424e
         from google.api_core.retry_streaming_async import AsyncRetryableGenerator
 
         timeout = 2
@@ -797,11 +787,6 @@
             )
             assert check._check_timeout_on_yield is True
 
-<<<<<<< HEAD
-            # first yield should be fine
-            await check.__anext__()
-            await no_check.__anext__()
-=======
             # initialize the generator
             await no_check.__anext__()
             await check.__anext__()
@@ -816,20 +801,14 @@
             # first yield should be fine
             await check_yield()
             await no_check_yield()
->>>>>>> 8349424e
 
             # simulate a delay before next yield
             patched_now.return_value += timeout + 1
 
             # second yield should raise when check_timeout_on_yield is True
             with pytest.raises(exceptions.RetryError):
-<<<<<<< HEAD
-                await check.__anext__()
-            await no_check.__anext__()
-=======
                 await check_yield()
             await no_check_yield()
->>>>>>> 8349424e
 
     @pytest.mark.asyncio
     async def test_generator_error_list(self):
