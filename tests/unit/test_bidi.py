# Copyright 2018, Google LLC All rights reserved.
#
# Licensed under the Apache License, Version 2.0 (the "License");
# you may not use this file except in compliance with the License.
# You may obtain a copy of the License at
#
#     http://www.apache.org/licenses/LICENSE-2.0
#
# Unless required by applicable law or agreed to in writing, software
# distributed under the License is distributed on an "AS IS" BASIS,
# WITHOUT WARRANTIES OR CONDITIONS OF ANY KIND, either express or implied.
# See the License for the specific language governing permissions and
# limitations under the License.

import datetime
import logging
import queue
import threading

import mock
import pytest

try:
    import grpc
<<<<<<< HEAD
except ImportError:
=======
except ImportError:  # pragma: NO COVER
>>>>>>> ce77381e
    pytest.skip("No GRPC", allow_module_level=True)

from google.api_core import bidi
from google.api_core import exceptions


class Test_RequestQueueGenerator(object):
    def test_bounded_consume(self):
        call = mock.create_autospec(grpc.Call, instance=True)
        call.is_active.return_value = True

        def queue_generator(rpc):
            yield mock.sentinel.A
            yield queue.Empty()
            yield mock.sentinel.B
            rpc.is_active.return_value = False
            yield mock.sentinel.C

        q = mock.create_autospec(queue.Queue, instance=True)
        q.get.side_effect = queue_generator(call)

        generator = bidi._RequestQueueGenerator(q)
        generator.call = call

        items = list(generator)

        assert items == [mock.sentinel.A, mock.sentinel.B]

    def test_yield_initial_and_exit(self):
        q = mock.create_autospec(queue.Queue, instance=True)
        q.get.side_effect = queue.Empty()
        call = mock.create_autospec(grpc.Call, instance=True)
        call.is_active.return_value = False

        generator = bidi._RequestQueueGenerator(q, initial_request=mock.sentinel.A)
        generator.call = call

        items = list(generator)

        assert items == [mock.sentinel.A]

    def test_yield_initial_callable_and_exit(self):
        q = mock.create_autospec(queue.Queue, instance=True)
        q.get.side_effect = queue.Empty()
        call = mock.create_autospec(grpc.Call, instance=True)
        call.is_active.return_value = False

        generator = bidi._RequestQueueGenerator(
            q, initial_request=lambda: mock.sentinel.A
        )
        generator.call = call

        items = list(generator)

        assert items == [mock.sentinel.A]

    def test_exit_when_inactive_with_item(self):
        q = mock.create_autospec(queue.Queue, instance=True)
        q.get.side_effect = [mock.sentinel.A, queue.Empty()]
        call = mock.create_autospec(grpc.Call, instance=True)
        call.is_active.return_value = False

        generator = bidi._RequestQueueGenerator(q)
        generator.call = call

        items = list(generator)

        assert items == []
        # Make sure it put the item back.
        q.put.assert_called_once_with(mock.sentinel.A)

    def test_exit_when_inactive_empty(self):
        q = mock.create_autospec(queue.Queue, instance=True)
        q.get.side_effect = queue.Empty()
        call = mock.create_autospec(grpc.Call, instance=True)
        call.is_active.return_value = False

        generator = bidi._RequestQueueGenerator(q)
        generator.call = call

        items = list(generator)

        assert items == []

    def test_exit_with_stop(self):
        q = mock.create_autospec(queue.Queue, instance=True)
        q.get.side_effect = [None, queue.Empty()]
        call = mock.create_autospec(grpc.Call, instance=True)
        call.is_active.return_value = True

        generator = bidi._RequestQueueGenerator(q)
        generator.call = call

        items = list(generator)

        assert items == []


class Test_Throttle(object):
    def test_repr(self):
        delta = datetime.timedelta(seconds=4.5)
        instance = bidi._Throttle(access_limit=42, time_window=delta)
        assert repr(instance) == "_Throttle(access_limit=42, time_window={})".format(
            repr(delta)
        )

    def test_raises_error_on_invalid_init_arguments(self):
        with pytest.raises(ValueError) as exc_info:
            bidi._Throttle(access_limit=10, time_window=datetime.timedelta(seconds=0.0))
        assert "time_window" in str(exc_info.value)
        assert "must be a positive timedelta" in str(exc_info.value)

        with pytest.raises(ValueError) as exc_info:
            bidi._Throttle(access_limit=0, time_window=datetime.timedelta(seconds=10))
        assert "access_limit" in str(exc_info.value)
        assert "must be positive" in str(exc_info.value)

    def test_does_not_delay_entry_attempts_under_threshold(self):
        throttle = bidi._Throttle(
            access_limit=3, time_window=datetime.timedelta(seconds=1)
        )
        entries = []

        for _ in range(3):
            with throttle as time_waited:
                entry_info = {
                    "entered_at": datetime.datetime.now(),
                    "reported_wait": time_waited,
                }
                entries.append(entry_info)

        # check the reported wait times ...
        assert all(entry["reported_wait"] == 0.0 for entry in entries)

        # .. and the actual wait times
        delta = entries[1]["entered_at"] - entries[0]["entered_at"]
        assert delta.total_seconds() < 0.1
        delta = entries[2]["entered_at"] - entries[1]["entered_at"]
        assert delta.total_seconds() < 0.1

    def test_delays_entry_attempts_above_threshold(self):
        throttle = bidi._Throttle(
            access_limit=3, time_window=datetime.timedelta(seconds=1)
        )
        entries = []

        for _ in range(6):
            with throttle as time_waited:
                entry_info = {
                    "entered_at": datetime.datetime.now(),
                    "reported_wait": time_waited,
                }
                entries.append(entry_info)

        # For each group of 4 consecutive entries the time difference between
        # the first and the last entry must have been greater than time_window,
        # because a maximum of 3 are allowed in each time_window.
        for i, entry in enumerate(entries[3:], start=3):
            first_entry = entries[i - 3]
            delta = entry["entered_at"] - first_entry["entered_at"]
            assert delta.total_seconds() > 1.0

        # check the reported wait times
        # (NOTE: not using assert all(...), b/c the coverage check would complain)
        for i, entry in enumerate(entries):
            if i != 3:
                assert entry["reported_wait"] == 0.0

        # The delayed entry is expected to have been delayed for a significant
        # chunk of the full second, and the actual and reported delay times
        # should reflect that.
        assert entries[3]["reported_wait"] > 0.7
        delta = entries[3]["entered_at"] - entries[2]["entered_at"]
        assert delta.total_seconds() > 0.7


class _CallAndFuture(grpc.Call, grpc.Future):
    pass


def make_rpc():
    """Makes a mock RPC used to test Bidi classes."""
    call = mock.create_autospec(_CallAndFuture, instance=True)
    rpc = mock.create_autospec(grpc.StreamStreamMultiCallable, instance=True)

    def rpc_side_effect(request, metadata=None):
        call.is_active.return_value = True
        call.request = request
        call.metadata = metadata
        return call

    rpc.side_effect = rpc_side_effect

    def cancel_side_effect():
        call.is_active.return_value = False

    call.cancel.side_effect = cancel_side_effect

    return rpc, call


class ClosedCall(object):
    def __init__(self, exception):
        self.exception = exception

    def __next__(self):
        raise self.exception

    def is_active(self):
        return False


class TestBidiRpc(object):
    def test_initial_state(self):
        bidi_rpc = bidi.BidiRpc(None)

        assert bidi_rpc.is_active is False

    def test_done_callbacks(self):
        bidi_rpc = bidi.BidiRpc(None)
        callback = mock.Mock(spec=["__call__"])

        bidi_rpc.add_done_callback(callback)
        bidi_rpc._on_call_done(mock.sentinel.future)

        callback.assert_called_once_with(mock.sentinel.future)

    def test_metadata(self):
        rpc, call = make_rpc()
        bidi_rpc = bidi.BidiRpc(rpc, metadata=mock.sentinel.A)
        assert bidi_rpc._rpc_metadata == mock.sentinel.A

        bidi_rpc.open()
        assert bidi_rpc.call == call
        assert bidi_rpc.call.metadata == mock.sentinel.A

    def test_open(self):
        rpc, call = make_rpc()
        bidi_rpc = bidi.BidiRpc(rpc)

        bidi_rpc.open()

        assert bidi_rpc.call == call
        assert bidi_rpc.is_active
        call.add_done_callback.assert_called_once_with(bidi_rpc._on_call_done)

    def test_open_error_already_open(self):
        rpc, _ = make_rpc()
        bidi_rpc = bidi.BidiRpc(rpc)

        bidi_rpc.open()

        with pytest.raises(ValueError):
            bidi_rpc.open()

    def test_close(self):
        rpc, call = make_rpc()
        bidi_rpc = bidi.BidiRpc(rpc)
        bidi_rpc.open()

        bidi_rpc.close()

        call.cancel.assert_called_once()
        assert bidi_rpc.call == call
        assert bidi_rpc.is_active is False
        # ensure the request queue was signaled to stop.
        assert bidi_rpc.pending_requests == 1
        assert bidi_rpc._request_queue.get() is None

    def test_close_no_rpc(self):
        bidi_rpc = bidi.BidiRpc(None)
        bidi_rpc.close()

    def test_send(self):
        rpc, call = make_rpc()
        bidi_rpc = bidi.BidiRpc(rpc)
        bidi_rpc.open()

        bidi_rpc.send(mock.sentinel.request)

        assert bidi_rpc.pending_requests == 1
        assert bidi_rpc._request_queue.get() is mock.sentinel.request

    def test_send_not_open(self):
        rpc, call = make_rpc()
        bidi_rpc = bidi.BidiRpc(rpc)

        with pytest.raises(ValueError):
            bidi_rpc.send(mock.sentinel.request)

    def test_send_dead_rpc(self):
        error = ValueError()
        bidi_rpc = bidi.BidiRpc(None)
        bidi_rpc.call = ClosedCall(error)

        with pytest.raises(ValueError) as exc_info:
            bidi_rpc.send(mock.sentinel.request)

        assert exc_info.value == error

    def test_recv(self):
        bidi_rpc = bidi.BidiRpc(None)
        bidi_rpc.call = iter([mock.sentinel.response])

        response = bidi_rpc.recv()

        assert response == mock.sentinel.response

    def test_recv_not_open(self):
        rpc, call = make_rpc()
        bidi_rpc = bidi.BidiRpc(rpc)

        with pytest.raises(ValueError):
            bidi_rpc.recv()


class CallStub(object):
    def __init__(self, values, active=True):
        self.values = iter(values)
        self._is_active = active
        self.cancelled = False

    def __next__(self):
        item = next(self.values)
        if isinstance(item, Exception):
            self._is_active = False
            raise item
        return item

    def is_active(self):
        return self._is_active

    def add_done_callback(self, callback):
        pass

    def cancel(self):
        self.cancelled = True


class TestResumableBidiRpc(object):
    def test_ctor_defaults(self):
        start_rpc = mock.Mock()
        should_recover = mock.Mock()
        bidi_rpc = bidi.ResumableBidiRpc(start_rpc, should_recover)

        assert bidi_rpc.is_active is False
        assert bidi_rpc._finalized is False
        assert bidi_rpc._start_rpc is start_rpc
        assert bidi_rpc._should_recover is should_recover
        assert bidi_rpc._should_terminate is bidi._never_terminate
        assert bidi_rpc._initial_request is None
        assert bidi_rpc._rpc_metadata is None
        assert bidi_rpc._reopen_throttle is None

    def test_ctor_explicit(self):
        start_rpc = mock.Mock()
        should_recover = mock.Mock()
        should_terminate = mock.Mock()
        initial_request = mock.Mock()
        metadata = {"x-foo": "bar"}
        bidi_rpc = bidi.ResumableBidiRpc(
            start_rpc,
            should_recover,
            should_terminate=should_terminate,
            initial_request=initial_request,
            metadata=metadata,
            throttle_reopen=True,
        )

        assert bidi_rpc.is_active is False
        assert bidi_rpc._finalized is False
        assert bidi_rpc._should_recover is should_recover
        assert bidi_rpc._should_terminate is should_terminate
        assert bidi_rpc._initial_request is initial_request
        assert bidi_rpc._rpc_metadata == metadata
        assert isinstance(bidi_rpc._reopen_throttle, bidi._Throttle)

    def test_done_callbacks_terminate(self):
        cancellation = mock.Mock()
        start_rpc = mock.Mock()
        should_recover = mock.Mock(spec=["__call__"], return_value=True)
        should_terminate = mock.Mock(spec=["__call__"], return_value=True)
        bidi_rpc = bidi.ResumableBidiRpc(
            start_rpc, should_recover, should_terminate=should_terminate
        )
        callback = mock.Mock(spec=["__call__"])

        bidi_rpc.add_done_callback(callback)
        bidi_rpc._on_call_done(cancellation)

        should_terminate.assert_called_once_with(cancellation)
        should_recover.assert_not_called()
        callback.assert_called_once_with(cancellation)
        assert not bidi_rpc.is_active

    def test_done_callbacks_recoverable(self):
        start_rpc = mock.create_autospec(grpc.StreamStreamMultiCallable, instance=True)
        should_recover = mock.Mock(spec=["__call__"], return_value=True)
        bidi_rpc = bidi.ResumableBidiRpc(start_rpc, should_recover)
        callback = mock.Mock(spec=["__call__"])

        bidi_rpc.add_done_callback(callback)
        bidi_rpc._on_call_done(mock.sentinel.future)

        callback.assert_not_called()
        start_rpc.assert_called_once()
        should_recover.assert_called_once_with(mock.sentinel.future)
        assert bidi_rpc.is_active

    def test_done_callbacks_non_recoverable(self):
        start_rpc = mock.create_autospec(grpc.StreamStreamMultiCallable, instance=True)
        should_recover = mock.Mock(spec=["__call__"], return_value=False)
        bidi_rpc = bidi.ResumableBidiRpc(start_rpc, should_recover)
        callback = mock.Mock(spec=["__call__"])

        bidi_rpc.add_done_callback(callback)
        bidi_rpc._on_call_done(mock.sentinel.future)

        callback.assert_called_once_with(mock.sentinel.future)
        should_recover.assert_called_once_with(mock.sentinel.future)
        assert not bidi_rpc.is_active

    def test_send_terminate(self):
        cancellation = ValueError()
        call_1 = CallStub([cancellation], active=False)
        call_2 = CallStub([])
        start_rpc = mock.create_autospec(
            grpc.StreamStreamMultiCallable, instance=True, side_effect=[call_1, call_2]
        )
        should_recover = mock.Mock(spec=["__call__"], return_value=False)
        should_terminate = mock.Mock(spec=["__call__"], return_value=True)
        bidi_rpc = bidi.ResumableBidiRpc(
            start_rpc, should_recover, should_terminate=should_terminate
        )

        bidi_rpc.open()

        bidi_rpc.send(mock.sentinel.request)

        assert bidi_rpc.pending_requests == 1
        assert bidi_rpc._request_queue.get() is None

        should_recover.assert_not_called()
        should_terminate.assert_called_once_with(cancellation)
        assert bidi_rpc.call == call_1
        assert bidi_rpc.is_active is False
        assert call_1.cancelled is True

    def test_send_recover(self):
        error = ValueError()
        call_1 = CallStub([error], active=False)
        call_2 = CallStub([])
        start_rpc = mock.create_autospec(
            grpc.StreamStreamMultiCallable, instance=True, side_effect=[call_1, call_2]
        )
        should_recover = mock.Mock(spec=["__call__"], return_value=True)
        bidi_rpc = bidi.ResumableBidiRpc(start_rpc, should_recover)

        bidi_rpc.open()

        bidi_rpc.send(mock.sentinel.request)

        assert bidi_rpc.pending_requests == 1
        assert bidi_rpc._request_queue.get() is mock.sentinel.request

        should_recover.assert_called_once_with(error)
        assert bidi_rpc.call == call_2
        assert bidi_rpc.is_active is True

    def test_send_failure(self):
        error = ValueError()
        call = CallStub([error], active=False)
        start_rpc = mock.create_autospec(
            grpc.StreamStreamMultiCallable, instance=True, return_value=call
        )
        should_recover = mock.Mock(spec=["__call__"], return_value=False)
        bidi_rpc = bidi.ResumableBidiRpc(start_rpc, should_recover)

        bidi_rpc.open()

        with pytest.raises(ValueError) as exc_info:
            bidi_rpc.send(mock.sentinel.request)

        assert exc_info.value == error
        should_recover.assert_called_once_with(error)
        assert bidi_rpc.call == call
        assert bidi_rpc.is_active is False
        assert call.cancelled is True
        assert bidi_rpc.pending_requests == 1
        assert bidi_rpc._request_queue.get() is None

    def test_recv_terminate(self):
        cancellation = ValueError()
        call = CallStub([cancellation])
        start_rpc = mock.create_autospec(
            grpc.StreamStreamMultiCallable, instance=True, return_value=call
        )
        should_recover = mock.Mock(spec=["__call__"], return_value=False)
        should_terminate = mock.Mock(spec=["__call__"], return_value=True)
        bidi_rpc = bidi.ResumableBidiRpc(
            start_rpc, should_recover, should_terminate=should_terminate
        )

        bidi_rpc.open()

        bidi_rpc.recv()

        should_recover.assert_not_called()
        should_terminate.assert_called_once_with(cancellation)
        assert bidi_rpc.call == call
        assert bidi_rpc.is_active is False
        assert call.cancelled is True

    def test_recv_recover(self):
        error = ValueError()
        call_1 = CallStub([1, error])
        call_2 = CallStub([2, 3])
        start_rpc = mock.create_autospec(
            grpc.StreamStreamMultiCallable, instance=True, side_effect=[call_1, call_2]
        )
        should_recover = mock.Mock(spec=["__call__"], return_value=True)
        bidi_rpc = bidi.ResumableBidiRpc(start_rpc, should_recover)

        bidi_rpc.open()

        values = []
        for n in range(3):
            values.append(bidi_rpc.recv())

        assert values == [1, 2, 3]
        should_recover.assert_called_once_with(error)
        assert bidi_rpc.call == call_2
        assert bidi_rpc.is_active is True

    def test_recv_recover_already_recovered(self):
        call_1 = CallStub([])
        call_2 = CallStub([])
        start_rpc = mock.create_autospec(
            grpc.StreamStreamMultiCallable, instance=True, side_effect=[call_1, call_2]
        )
        callback = mock.Mock()
        callback.return_value = True
        bidi_rpc = bidi.ResumableBidiRpc(start_rpc, callback)

        bidi_rpc.open()

        bidi_rpc._reopen()

        assert bidi_rpc.call is call_1
        assert bidi_rpc.is_active is True

    def test_recv_failure(self):
        error = ValueError()
        call = CallStub([error])
        start_rpc = mock.create_autospec(
            grpc.StreamStreamMultiCallable, instance=True, return_value=call
        )
        should_recover = mock.Mock(spec=["__call__"], return_value=False)
        bidi_rpc = bidi.ResumableBidiRpc(start_rpc, should_recover)

        bidi_rpc.open()

        with pytest.raises(ValueError) as exc_info:
            bidi_rpc.recv()

        assert exc_info.value == error
        should_recover.assert_called_once_with(error)
        assert bidi_rpc.call == call
        assert bidi_rpc.is_active is False
        assert call.cancelled is True

    def test_close(self):
        call = mock.create_autospec(_CallAndFuture, instance=True)

        def cancel_side_effect():
            call.is_active.return_value = False

        call.cancel.side_effect = cancel_side_effect
        start_rpc = mock.create_autospec(
            grpc.StreamStreamMultiCallable, instance=True, return_value=call
        )
        should_recover = mock.Mock(spec=["__call__"], return_value=False)
        bidi_rpc = bidi.ResumableBidiRpc(start_rpc, should_recover)
        bidi_rpc.open()

        bidi_rpc.close()

        should_recover.assert_not_called()
        call.cancel.assert_called_once()
        assert bidi_rpc.call == call
        assert bidi_rpc.is_active is False
        # ensure the request queue was signaled to stop.
        assert bidi_rpc.pending_requests == 1
        assert bidi_rpc._request_queue.get() is None
        assert bidi_rpc._finalized

    def test_reopen_failure_on_rpc_restart(self):
        error1 = ValueError("1")
        error2 = ValueError("2")
        call = CallStub([error1])
        # Invoking start RPC a second time will trigger an error.
        start_rpc = mock.create_autospec(
            grpc.StreamStreamMultiCallable, instance=True, side_effect=[call, error2]
        )
        should_recover = mock.Mock(spec=["__call__"], return_value=True)
        callback = mock.Mock(spec=["__call__"])

        bidi_rpc = bidi.ResumableBidiRpc(start_rpc, should_recover)
        bidi_rpc.add_done_callback(callback)

        bidi_rpc.open()

        with pytest.raises(ValueError) as exc_info:
            bidi_rpc.recv()

        assert exc_info.value == error2
        should_recover.assert_called_once_with(error1)
        assert bidi_rpc.call is None
        assert bidi_rpc.is_active is False
        callback.assert_called_once_with(error2)

    def test_using_throttle_on_reopen_requests(self):
        call = CallStub([])
        start_rpc = mock.create_autospec(
            grpc.StreamStreamMultiCallable, instance=True, return_value=call
        )
        should_recover = mock.Mock(spec=["__call__"], return_value=True)
        bidi_rpc = bidi.ResumableBidiRpc(
            start_rpc, should_recover, throttle_reopen=True
        )

        patcher = mock.patch.object(bidi_rpc._reopen_throttle.__class__, "__enter__")
        with patcher as mock_enter:
            bidi_rpc._reopen()

        mock_enter.assert_called_once()

    def test_send_not_open(self):
        bidi_rpc = bidi.ResumableBidiRpc(None, lambda _: False)

        with pytest.raises(ValueError):
            bidi_rpc.send(mock.sentinel.request)

    def test_recv_not_open(self):
        bidi_rpc = bidi.ResumableBidiRpc(None, lambda _: False)

        with pytest.raises(ValueError):
            bidi_rpc.recv()

    def test_finalize_idempotent(self):
        error1 = ValueError("1")
        error2 = ValueError("2")
        callback = mock.Mock(spec=["__call__"])
        should_recover = mock.Mock(spec=["__call__"], return_value=False)

        bidi_rpc = bidi.ResumableBidiRpc(mock.sentinel.start_rpc, should_recover)

        bidi_rpc.add_done_callback(callback)

        bidi_rpc._on_call_done(error1)
        bidi_rpc._on_call_done(error2)

        callback.assert_called_once_with(error1)


class TestBackgroundConsumer(object):
    def test_consume_once_then_exit(self):
        bidi_rpc = mock.create_autospec(bidi.BidiRpc, instance=True)
        bidi_rpc.is_active = True
        bidi_rpc.recv.side_effect = [mock.sentinel.response_1]
        recved = threading.Event()

        def on_response(response):
            assert response == mock.sentinel.response_1
            bidi_rpc.is_active = False
            recved.set()

        consumer = bidi.BackgroundConsumer(bidi_rpc, on_response)

        consumer.start()

        recved.wait()

        bidi_rpc.recv.assert_called_once()
        assert bidi_rpc.is_active is False

        consumer.stop()

        bidi_rpc.close.assert_called_once()
        assert consumer.is_active is False

    def test_pause_resume_and_close(self):
        # This test is relatively complex. It attempts to start the consumer,
        # consume one item, pause the consumer, check the state of the world,
        # then resume the consumer. Doing this in a deterministic fashion
        # requires a bit more mocking and patching than usual.

        bidi_rpc = mock.create_autospec(bidi.BidiRpc, instance=True)
        bidi_rpc.is_active = True

        def close_side_effect():
            bidi_rpc.is_active = False

        bidi_rpc.close.side_effect = close_side_effect

        # These are used to coordinate the two threads to ensure deterministic
        # execution.
        should_continue = threading.Event()
        responses_and_events = {
            mock.sentinel.response_1: threading.Event(),
            mock.sentinel.response_2: threading.Event(),
        }
        bidi_rpc.recv.side_effect = [mock.sentinel.response_1, mock.sentinel.response_2]

        recved_responses = []
        consumer = None

        def on_response(response):
            if response == mock.sentinel.response_1:
                consumer.pause()

            recved_responses.append(response)
            responses_and_events[response].set()
            should_continue.wait()

        consumer = bidi.BackgroundConsumer(bidi_rpc, on_response)

        consumer.start()

        # Wait for the first response to be recved.
        responses_and_events[mock.sentinel.response_1].wait()

        # Ensure only one item has been recved and that the consumer is paused.
        assert recved_responses == [mock.sentinel.response_1]
        assert consumer.is_paused is True
        assert consumer.is_active is True

        # Unpause the consumer, wait for the second item, then close the
        # consumer.
        should_continue.set()
        consumer.resume()

        responses_and_events[mock.sentinel.response_2].wait()

        assert recved_responses == [mock.sentinel.response_1, mock.sentinel.response_2]

        consumer.stop()

        assert consumer.is_active is False

    def test_wake_on_error(self):
        should_continue = threading.Event()

        bidi_rpc = mock.create_autospec(bidi.BidiRpc, instance=True)
        bidi_rpc.is_active = True
        bidi_rpc.add_done_callback.side_effect = lambda _: should_continue.set()

        consumer = bidi.BackgroundConsumer(bidi_rpc, mock.sentinel.on_response)

        # Start the consumer paused, which should immediately put it into wait
        # state.
        consumer.pause()
        consumer.start()

        # Wait for add_done_callback to be called
        should_continue.wait()
        bidi_rpc.add_done_callback.assert_called_once_with(consumer._on_call_done)

        # The consumer should now be blocked on waiting to be unpaused.
        assert consumer.is_active
        assert consumer.is_paused

        # Trigger the done callback, it should unpause the consumer and cause
        # it to exit.
        bidi_rpc.is_active = False
        consumer._on_call_done(bidi_rpc)

        # It may take a few cycles for the thread to exit.
        while consumer.is_active:
            pass

    def test_consumer_expected_error(self, caplog):
        caplog.set_level(logging.DEBUG)

        bidi_rpc = mock.create_autospec(bidi.BidiRpc, instance=True)
        bidi_rpc.is_active = True
        bidi_rpc.recv.side_effect = exceptions.ServiceUnavailable("Gone away")

        on_response = mock.Mock(spec=["__call__"])

        consumer = bidi.BackgroundConsumer(bidi_rpc, on_response)

        consumer.start()

        # Wait for the consumer's thread to exit.
        while consumer.is_active:
            pass

        on_response.assert_not_called()
        bidi_rpc.recv.assert_called_once()
        assert "caught error" in caplog.text

    def test_consumer_unexpected_error(self, caplog):
        caplog.set_level(logging.DEBUG)

        bidi_rpc = mock.create_autospec(bidi.BidiRpc, instance=True)
        bidi_rpc.is_active = True
        bidi_rpc.recv.side_effect = ValueError()

        on_response = mock.Mock(spec=["__call__"])

        consumer = bidi.BackgroundConsumer(bidi_rpc, on_response)

        consumer.start()

        # Wait for the consumer's thread to exit.
        while consumer.is_active:
            pass  # pragma: NO COVER (race condition)

        on_response.assert_not_called()
        bidi_rpc.recv.assert_called_once()
        assert "caught unexpected exception" in caplog.text

    def test_double_stop(self, caplog):
        caplog.set_level(logging.DEBUG)
        bidi_rpc = mock.create_autospec(bidi.BidiRpc, instance=True)
        bidi_rpc.is_active = True
        on_response = mock.Mock(spec=["__call__"])

        def close_side_effect():
            bidi_rpc.is_active = False

        bidi_rpc.close.side_effect = close_side_effect

        consumer = bidi.BackgroundConsumer(bidi_rpc, on_response)

        consumer.start()
        assert consumer.is_active is True

        consumer.stop()
        assert consumer.is_active is False

        # calling stop twice should not result in an error.
        consumer.stop()<|MERGE_RESOLUTION|>--- conflicted
+++ resolved
@@ -22,11 +22,7 @@
 
 try:
     import grpc
-<<<<<<< HEAD
-except ImportError:
-=======
 except ImportError:  # pragma: NO COVER
->>>>>>> ce77381e
     pytest.skip("No GRPC", allow_module_level=True)
 
 from google.api_core import bidi
