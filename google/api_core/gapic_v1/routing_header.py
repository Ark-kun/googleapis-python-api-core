# Copyright 2017 Google LLC
#
# Licensed under the Apache License, Version 2.0 (the "License");
# you may not use this file except in compliance with the License.
# You may obtain a copy of the License at
#
#     http://www.apache.org/licenses/LICENSE-2.0
#
# Unless required by applicable law or agreed to in writing, software
# distributed under the License is distributed on an "AS IS" BASIS,
# WITHOUT WARRANTIES OR CONDITIONS OF ANY KIND, either express or implied.
# See the License for the specific language governing permissions and
# limitations under the License.

"""Helpers for constructing routing headers.

These headers are used by Google infrastructure to determine how to route
requests, especially for services that are regional.

Generally, these headers are specified as gRPC metadata.
"""

<<<<<<< HEAD
=======
from enum import Enum
>>>>>>> ce77381e
from urllib.parse import urlencode

ROUTING_METADATA_KEY = "x-goog-request-params"


def to_routing_header(params, qualified_enums=True):
    """Returns a routing header string for the given request parameters.

    Args:
        params (Mapping[str, Any]): A dictionary containing the request
            parameters used for routing.
        qualified_enums (bool): Whether to represent enum values
            as their type-qualified symbol names instead of as their
            unqualified symbol names.

    Returns:
        str: The routing header string.

    """
<<<<<<< HEAD
=======
    if not qualified_enums:
        if isinstance(params, dict):
            tuples = params.items()
        else:
            tuples = params
        params = [(x[0], x[1].name) if isinstance(x[1], Enum) else x for x in tuples]
>>>>>>> ce77381e
    return urlencode(
        params,
        # Per Google API policy (go/api-url-encoding), / is not encoded.
        safe="/",
    )


def to_grpc_metadata(params, qualified_enums=True):
    """Returns the gRPC metadata containing the routing headers for the given
    request parameters.

    Args:
        params (Mapping[str, Any]): A dictionary containing the request
            parameters used for routing.
        qualified_enums (bool): Whether to represent enum values
            as their type-qualified symbol names instead of as their
            unqualified symbol names.

    Returns:
        Tuple(str, str): The gRPC metadata containing the routing header key
            and value.
    """
    return (ROUTING_METADATA_KEY, to_routing_header(params, qualified_enums))<|MERGE_RESOLUTION|>--- conflicted
+++ resolved
@@ -20,10 +20,7 @@
 Generally, these headers are specified as gRPC metadata.
 """
 
-<<<<<<< HEAD
-=======
 from enum import Enum
->>>>>>> ce77381e
 from urllib.parse import urlencode
 
 ROUTING_METADATA_KEY = "x-goog-request-params"
@@ -43,15 +40,12 @@
         str: The routing header string.
 
     """
-<<<<<<< HEAD
-=======
     if not qualified_enums:
         if isinstance(params, dict):
             tuples = params.items()
         else:
             tuples = params
         params = [(x[0], x[1].name) if isinstance(x[1], Enum) else x for x in tuples]
->>>>>>> ce77381e
     return urlencode(
         params,
         # Per Google API policy (go/api-url-encoding), / is not encoded.
